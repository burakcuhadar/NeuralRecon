--- conflicted
+++ resolved
@@ -121,7 +121,9 @@
                                   float * cam_pose,
                                   float * other_params,
                                   float * color_im,
-                                  float * depth_im) {
+                                  float * depth_im,
+                                  int * randomPositionsX,
+                                  int * randomPositionsY) {
           // Get voxel index
           int gpu_loop_idx = (int) other_params[0];
           int max_threads_per_block = blockDim.x;
@@ -189,13 +191,12 @@
 
           // Integrate Depth
           if (other_params[6]){
-            int numberOfPoints = (int) other_params[8];
-            //int randomPositions [][2] = dynamic_cast<int [numberOfPoints][2]>(other_params[7]);
-
+            int numberOfPoints = (int) other_params[7];
+            
             for(int i = 0; i < numberOfPoints; i++){
-              int pos_x = (int)(&other_params[7])[i][0];
-              int pos_y = (int)other_params[7][i][1];
-
+              int pos_x = randomPostionsX[i];
+              int pos_y = randomPostionsY[i];
+              
               //int pos_z = (int)(depth_im[pos_x][pos_y]);
               //for (int x = pos_x -2 ; x >= pos_x +2;x++){
               //    for (int y = pos_y -2 ; y >= pos_y +2;y++){
@@ -338,13 +339,8 @@
                                          im_w,
                                          self._trunc_margin,
                                          obs_weight,
-<<<<<<< HEAD
-                                         self.use_sparse_depth
-=======
                                          self.use_sparse_depth,
-                                         random_positions,
                                          number_of_points
->>>>>>> 4007e44d
                                      ], np.float32)),
                                      self.cuda.InOut(color_im),
                                      self.cuda.InOut(depth_im.reshape(-1).astype(np.float32)),
